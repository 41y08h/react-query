--- conflicted
+++ resolved
@@ -466,11 +466,7 @@
 }
 
 export function useMutation<TResults, TVariables = undefined, TError = Error>(
-<<<<<<< HEAD
-  mutationFn: MutationFunction<TResults, TVariables>,
-=======
   mutationFn: MutationFunction<TResults, TVariables, TError>,
->>>>>>> 4a37d1b3
   mutationOptions?: MutationOptions<TResults, TVariables, TError>
 ): [
   MutateFunction<TResults, TVariables, TError>,
