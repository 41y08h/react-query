--- conflicted
+++ resolved
@@ -9,7 +9,7 @@
 } from './utils'
 import { notifyManager } from './notifyManager'
 import type {
-<<<<<<< HEAD
+  PlaceholderDataFunction,
   QueryObserverOptions,
   QueryObserverResult,
   QueryOptions,
@@ -23,19 +23,6 @@
 
 type QueryObserverListener<TData, TError> = (
   result: QueryObserverResult<TData, TError>
-=======
-  QueryConfig,
-  QueryResult,
-  ResolvedQueryConfig,
-  PlaceholderDataFunction,
-} from './types'
-import { QueryStatus } from './types'
-import type { Query, Action, FetchMoreOptions, RefetchOptions } from './query'
-import { DEFAULT_CONFIG, isResolvedQueryConfig } from './config'
-
-export type UpdateListener<TResult, TError> = (
-  result: QueryResult<TResult, TError>
->>>>>>> f8ec3c1d
 ) => void
 
 interface NotifyOptions {
@@ -322,7 +309,7 @@
     const { state } = this.currentQuery
     let { status, isFetching, updatedAt } = state
     let isPreviousData = false
-<<<<<<< HEAD
+    let isPlaceholderData = false
     let data: TData | undefined
 
     // Optimistically set status to loading if we will start fetching
@@ -332,9 +319,6 @@
         status = 'loading'
       }
     }
-=======
-    let isPlaceholderData = false
->>>>>>> f8ec3c1d
 
     // Keep previous data if needed
     if (
@@ -346,7 +330,9 @@
       updatedAt = this.previousQueryResult.updatedAt
       status = this.previousQueryResult.status
       isPreviousData = true
-    } else if (this.options.select && typeof state.data !== 'undefined') {
+    }
+    // Select data if needed
+    else if (this.options.select && typeof state.data !== 'undefined') {
       // Use the previous select result if the query data did not change
       if (this.currentResult && state.data === this.currentResultState?.data) {
         data = this.currentResult.data
@@ -356,28 +342,30 @@
           data = replaceEqualDeep(this.currentResult?.data, data)
         }
       }
-    } else {
+    }
+    // Use query data
+    else {
       data = (state.data as unknown) as TData
     }
 
-<<<<<<< HEAD
-    return {
-=======
-    if (status === 'loading' && this.config.placeholderData) {
+    // Show placeholder data if needed
+    if (
+      typeof this.options.placeholderData !== 'undefined' &&
+      typeof data === 'undefined' &&
+      status === 'loading'
+    ) {
       const placeholderData =
-        typeof this.config.placeholderData === 'function'
-          ? (this.config.placeholderData as PlaceholderDataFunction<TResult>)()
-          : this.config.placeholderData
-
+        typeof this.options.placeholderData === 'function'
+          ? (this.options.placeholderData as PlaceholderDataFunction<TData>)()
+          : this.options.placeholderData
       if (typeof placeholderData !== 'undefined') {
-        status = QueryStatus.Success
+        status = 'success'
         data = placeholderData
         isPlaceholderData = true
       }
     }
 
-    this.currentResult = {
->>>>>>> f8ec3c1d
+    return {
       ...getStatusProps(status),
       data,
       error: state.error,
@@ -385,13 +373,9 @@
       isFetched: state.dataUpdateCount > 0,
       isFetchedAfterMount: state.dataUpdateCount > this.initialDataUpdateCount,
       isFetching,
+      isPlaceholderData,
       isPreviousData,
-<<<<<<< HEAD
       isStale: this.isStale(),
-=======
-      isPlaceholderData,
-      isStale: this.isStale,
->>>>>>> f8ec3c1d
       refetch: this.refetch,
       remove: this.remove,
       updatedAt,
