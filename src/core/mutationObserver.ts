import { Action, getDefaultState, Mutation } from './mutation'
import { notifyManager } from './notifyManager'
import type { QueryClient } from './queryClient'
import { Subscribable } from './subscribable'
import type {
  MutateOptions,
  MutationObserverResult,
  MutationObserverOptions,
} from './types'
import { getStatusProps } from './utils'

// TYPES

type MutationObserverListener<TData, TError, TVariables, TContext> = (
  result: MutationObserverResult<TData, TError, TVariables, TContext>
) => void

interface NotifyOptions {
  listeners?: boolean
  onError?: boolean
  onSuccess?: boolean
}

export type MutationObserver<
  TData = unknown,
  TError = unknown,
  TVariables = void,
  TContext = unknown
> = {
  options: MutationObserverOptions<TData, TError, TVariables, TContext>
  setOptions(
    options?: MutationObserverOptions<TData, TError, TVariables, TContext>
  ): void
  onMutationUpdate(action: Action<TData, TError, TVariables, TContext>): void
  getCurrentResult(): MutationObserverResult<
    TData,
    TError,
    TVariables,
    TContext
  >
  reset(): void
  mutate(
    variables?: TVariables,
    options?: MutateOptions<TData, TError, TVariables, TContext>
  ): Promise<TData>
  subscribe: Subscribable<
    MutationObserverListener<TData, TError, TVariables, TContext>
  >['subscribe']
  hasListeners: Subscribable<
    MutationObserverListener<TData, TError, TVariables, TContext>
  >['hasListeners']
}

export function makeMutationObserver<
  TData = unknown,
  TError = unknown,
  TVariables = void,
  TContext = unknown
>(
  client: QueryClient,
  options: MutationObserverOptions<TData, TError, TVariables, TContext>
) {
  let currentResult: MutationObserverResult<TData, TError, TVariables, TContext>
  let currentMutation: Mutation<TData, TError, TVariables, TContext> | undefined
  let mutateOptions:
    | MutateOptions<TData, TError, TVariables, TContext>
    | undefined

  const subscribable = Subscribable<
    MutationObserverListener<TData, TError, TVariables, TContext>
  >({
    onUnsubscribe: () => {
      if (!subscribable.listeners.length) {
        currentMutation?.removeObserver(mutationObserver)
      }
    },
  })

  const mutationObserver: MutationObserver<
    TData,
    TError,
    TVariables,
    TContext
  > = {
    options,
    subscribe: subscribable.subscribe,
    hasListeners: subscribable.hasListeners,
    setOptions: newOptions => {
      mutationObserver.options = client.defaultMutationOptions(newOptions)
    },
    onMutationUpdate: action => {
      updateResult()

      // Determine which callbacks to trigger
      const notifyOptions: NotifyOptions = {
        listeners: true,
      }

      if (action.type === 'success') {
        notifyOptions.onSuccess = true
      } else if (action.type === 'error') {
        notifyOptions.onError = true
      }

      notify(notifyOptions)
    },
    getCurrentResult: () => {
      return currentResult
    },
    reset: () => {
      currentMutation = undefined
      updateResult()
      notify({ listeners: true })
    },
    mutate: (variables, newMutateOptions) => {
      mutateOptions = newMutateOptions

      if (currentMutation) {
        currentMutation.removeObserver(mutationObserver)
      }

<<<<<<< HEAD
      currentMutation = client.getMutationCache().build(client, {
        ...mutationObserver.options,
        variables: variables ?? mutationObserver.options.variables,
      })
=======
    this.currentMutation = this.client.getMutationCache().build(this.client, {
      ...this.options,
      variables:
        typeof variables !== 'undefined' ? variables : this.options.variables,
    })
>>>>>>> 862bb2be

      currentMutation!.addObserver(mutationObserver)

      return currentMutation!.execute()
    },
  }

  mutationObserver.setOptions(options)
  updateResult()

  return mutationObserver

  function updateResult(): void {
    const state = currentMutation
      ? currentMutation.state
      : getDefaultState<TData, TError, TVariables, TContext>()

    currentResult = {
      ...state,
      ...getStatusProps(state.status),
      mutate: mutationObserver.mutate,
      reset: mutationObserver.reset,
    }
  }

  function notify(notifyOptions: NotifyOptions) {
    notifyManager.batch(() => {
      // First trigger the mutate callbacks
      if (mutateOptions) {
        if (notifyOptions.onSuccess) {
          mutateOptions.onSuccess?.(
            currentResult.data!,
            currentResult.variables!,
            currentResult.context!
          )
          mutateOptions.onSettled?.(
            currentResult.data!,
            null,
            currentResult.variables!,
            currentResult.context
          )
        } else if (notifyOptions.onError) {
          mutateOptions.onError?.(
            currentResult.error!,
            currentResult.variables!,
            currentResult.context
          )
          mutateOptions.onSettled?.(
            undefined,
            currentResult.error,
            currentResult.variables!,
            currentResult.context
          )
        }
      }

      // Then trigger the listeners
      if (subscribable.listeners) {
        subscribable.listeners.forEach(listener => {
          listener(currentResult)
        })
      }
    })
  }
}<|MERGE_RESOLUTION|>--- conflicted
+++ resolved
@@ -119,18 +119,13 @@
         currentMutation.removeObserver(mutationObserver)
       }
 
-<<<<<<< HEAD
       currentMutation = client.getMutationCache().build(client, {
         ...mutationObserver.options,
-        variables: variables ?? mutationObserver.options.variables,
+        variables:
+          typeof variables !== 'undefined'
+            ? variables
+            : mutationObserver.options.variables,
       })
-=======
-    this.currentMutation = this.client.getMutationCache().build(this.client, {
-      ...this.options,
-      variables:
-        typeof variables !== 'undefined' ? variables : this.options.variables,
-    })
->>>>>>> 862bb2be
 
       currentMutation!.addObserver(mutationObserver)
 
