import { scheduleMicrotask } from './utils'

// TYPES

type NotifyCallback = () => void

type NotifyFunction = (callback: () => void) => void

type BatchNotifyFunction = (callback: () => void) => void

export function createNotifyManager() {
  let queue: NotifyCallback[] = []
  let transactions = 0
  let notifyFn: NotifyFunction = callback => {
    callback()
  }
  let batchNotifyFn: BatchNotifyFunction = (callback: () => void) => {
    callback()
  }

<<<<<<< HEAD
  const batch = <T>(callback: () => T): T => {
    transactions++
    const result = callback()
    transactions--
    if (!transactions) {
      flush()
=======
  batch<T>(callback: () => T): T {
    let result
    this.transactions++
    try {
      result = callback()
    } finally {
      this.transactions--
      if (!this.transactions) {
        this.flush()
      }
>>>>>>> c532d813
    }
    return result
  }

  const schedule = (callback: NotifyCallback): void => {
    if (transactions) {
      queue.push(callback)
    } else {
      scheduleMicrotask(() => {
        notifyFn(callback)
      })
    }
  }

  /**
   * All calls to the wrapped function will be batched.
   */
  const batchCalls = <T extends Function>(callback: T): T => {
    return ((...args: any[]) => {
      schedule(() => {
        callback(...args)
      })
    }) as any
  }

  const flush = (): void => {
    const originalQueue = queue
    queue = []
    if (originalQueue.length) {
      scheduleMicrotask(() => {
        batchNotifyFn(() => {
          originalQueue.forEach(callback => {
            notifyFn(callback)
          })
        })
      })
    }
  }

  /**
   * Use this method to set a custom notify function.
   * This can be used to for example wrap notifications with `React.act` while running tests.
   */
  const setNotifyFunction = (fn: NotifyFunction) => {
    notifyFn = fn
  }

  /**
   * Use this method to set a custom function to batch notifications together into a single tick.
   * By default React Query will use the batch function provided by ReactDOM or React Native.
   */
  const setBatchNotifyFunction = (fn: BatchNotifyFunction) => {
    batchNotifyFn = fn
  }

  return {
    batch,
    batchCalls,
    schedule,
    setNotifyFunction,
    setBatchNotifyFunction,
  } as const
}

// SINGLETON
export const notifyManager = createNotifyManager()<|MERGE_RESOLUTION|>--- conflicted
+++ resolved
@@ -18,25 +18,16 @@
     callback()
   }
 
-<<<<<<< HEAD
   const batch = <T>(callback: () => T): T => {
+    let result
     transactions++
-    const result = callback()
-    transactions--
-    if (!transactions) {
-      flush()
-=======
-  batch<T>(callback: () => T): T {
-    let result
-    this.transactions++
     try {
       result = callback()
     } finally {
-      this.transactions--
-      if (!this.transactions) {
-        this.flush()
+      transactions--
+      if (!transactions) {
+        flush()
       }
->>>>>>> c532d813
     }
     return result
   }
