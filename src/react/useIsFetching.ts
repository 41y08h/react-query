import React from 'react'

import { notifyManager } from '../core/notifyManager'
import { QueryFilters } from '../core/utils'
import { useQueryClient } from './QueryClientProvider'
import { useIsMounted } from './useIsMounted'

<<<<<<< HEAD
export function useIsFetching(filters?: QueryFilters): number {
=======
export function useIsFetching(filters?: QueryFilters): number
export function useIsFetching(
  queryKey?: QueryKey,
  filters?: QueryFilters
): number
export function useIsFetching(
  arg1?: QueryKey | QueryFilters,
  arg2?: QueryFilters
): number {
  const isMounted = useIsMounted()
>>>>>>> 862bb2be
  const queryClient = useQueryClient()
  const [isFetching, setIsFetching] = React.useState(
    queryClient.isFetching(filters)
  )

  const filtersRef = React.useRef(filters)
  filtersRef.current = filters
  const isFetchingRef = React.useRef(isFetching)
  isFetchingRef.current = isFetching

  React.useEffect(
    () =>
      queryClient.getQueryCache().subscribe(
        notifyManager.batchCalls(() => {
          if (isMounted()) {
            const newIsFetching = queryClient.isFetching(filtersRef.current)
            if (isFetchingRef.current !== newIsFetching) {
              setIsFetching(newIsFetching)
            }
          }
        })
      ),
    [queryClient, isMounted]
  )

  return isFetching
}<|MERGE_RESOLUTION|>--- conflicted
+++ resolved
@@ -5,20 +5,8 @@
 import { useQueryClient } from './QueryClientProvider'
 import { useIsMounted } from './useIsMounted'
 
-<<<<<<< HEAD
 export function useIsFetching(filters?: QueryFilters): number {
-=======
-export function useIsFetching(filters?: QueryFilters): number
-export function useIsFetching(
-  queryKey?: QueryKey,
-  filters?: QueryFilters
-): number
-export function useIsFetching(
-  arg1?: QueryKey | QueryFilters,
-  arg2?: QueryFilters
-): number {
   const isMounted = useIsMounted()
->>>>>>> 862bb2be
   const queryClient = useQueryClient()
   const [isFetching, setIsFetching] = React.useState(
     queryClient.isFetching(filters)
