--- conflicted
+++ resolved
@@ -16,18 +16,6 @@
   // When mutate is called:
   onMutate: newTodo => {
     // Cancel any outgoing refetches (so they don't overwrite our optimistic update)
-<<<<<<< HEAD
-    queryClient.cancelQueries('todos')
-
-    // Snapshot the previous value
-    const previousTodos = queryClient.getQueryData('todos')
-
-    // Optimistically update to the new value
-    queryClient.setQueryData('todos', old => [...old, newTodo])
-
-    // Return the snapshotted value
-    return () => queryClient.setQueryData('todos', previousTodos)
-=======
     client.cancelQueries('todos')
 
     // Snapshot the previous value
@@ -42,15 +30,10 @@
   // If the mutation fails, use the context returned from onMutate to roll back
   onError: (err, newTodo, context) => {
     client.setQueryData('todos', context.previousTodos)
->>>>>>> 4c64cb9f
   },
   // Always refetch after error or success:
   onSettled: () => {
-<<<<<<< HEAD
-    queryClient.invalidateQueries('todos')
-=======
     client.invalidateQueries('todos')
->>>>>>> 4c64cb9f
   },
 })
 ```
@@ -62,18 +45,6 @@
   // When mutate is called:
   onMutate: newTodo => {
     // Cancel any outgoing refetches (so they don't overwrite our optimistic update)
-<<<<<<< HEAD
-    queryClient.cancelQueries(['todos', newTodo.id])
-
-    // Snapshot the previous value
-    const previousTodo = queryClient.getQueryData(['todos', newTodo.id])
-
-    // Optimistically update to the new value
-    queryClient.setQueryData(['todos', newTodo.id], newTodo)
-
-    // Return a rollback function
-    return () => queryClient.setQueryData(['todos', newTodo.id], previousTodo)
-=======
     client.cancelQueries(['todos', newTodo.id])
 
     // Snapshot the previous value
@@ -88,7 +59,6 @@
         client.setQueryData(['todos', newTodo.id], previousTodo)
       },
     }
->>>>>>> 4c64cb9f
   },
   // If the mutation fails, use the rollback function we returned above
   onError: (err, newTodo, context) => {
@@ -96,11 +66,7 @@
   },
   // Always refetch after error or success:
   onSettled: newTodo => {
-<<<<<<< HEAD
-    queryClient.invalidateQueries(['todos', newTodo.id])
-=======
     client.invalidateQueries(['todos', newTodo.id])
->>>>>>> 4c64cb9f
   },
 })
 ```
